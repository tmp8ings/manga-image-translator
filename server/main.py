--- conflicted
+++ resolved
@@ -316,15 +316,11 @@
     if params.verbose:
         cmds.append("--verbose")
     if params.models_ttl:
-<<<<<<< HEAD
-        cmds.append("--models-ttl=%s" % params.models_ttl)
-=======
         cmds.append('--models-ttl=%s' % params.models_ttl)
     if params.pre_dict: 
         cmds.extend(['--pre-dict', params.pre_dict]) 
     if params.pre_dict: 
         cmds.extend(['--post-dict', params.post_dict])         
->>>>>>> 01d25cf7
     base_path = os.path.dirname(os.path.abspath(__file__))
     parent = os.path.dirname(base_path)
     proc = subprocess.Popen(cmds, cwd=parent)
