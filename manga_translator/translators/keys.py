import os
from dotenv import load_dotenv
load_dotenv()

# baidu
BAIDU_APP_ID = os.getenv('BAIDU_APP_ID', '') #你的appid
BAIDU_SECRET_KEY = os.getenv('BAIDU_SECRET_KEY', '') #你的密钥
# youdao
YOUDAO_APP_KEY = os.getenv('YOUDAO_APP_KEY', '') # 应用ID
YOUDAO_SECRET_KEY = os.getenv('YOUDAO_SECRET_KEY', '') # 应用秘钥
# deepl
DEEPL_AUTH_KEY = os.getenv('DEEPL_AUTH_KEY', '') #YOUR_AUTH_KEY
# openai
OPENAI_API_KEY = os.getenv('OPENAI_API_KEY', '')
OPENAI_MODEL = os.getenv('OPENAI_MODEL', '')

GROQ_API_KEY = os.getenv('GROQ_API_KEY', '')
OPENAI_HTTP_PROXY = os.getenv('OPENAI_HTTP_PROXY') # TODO: Replace with --proxy

OPENAI_API_BASE = os.getenv('OPENAI_API_BASE', 'https://api.openai.com/v1') #使用api-for-open-llm例子 http://127.0.0.1:8000/v1

# sakura
SAKURA_API_BASE = os.getenv('SAKURA_API_BASE', 'http://127.0.0.1:8080/v1') #SAKURA API地址
SAKURA_VERSION = os.getenv('SAKURA_VERSION', '0.9') #SAKURA API版本，可选值：0.9、0.10，选择0.10则会加载术语表。
SAKURA_DICT_PATH = os.getenv('SAKURA_DICT_PATH', './sakura_dict.txt') #SAKURA 术语表路径


CAIYUN_TOKEN = os.getenv('CAIYUN_TOKEN', '') # 彩云小译API访问令牌

# deepseek
DEEPSEEK_API_KEY = os.getenv('DEEPSEEK_API_KEY', '')
DEEPSEEK_API_BASE  = os.getenv('DEEPSEEK_API_BASE', 'https://api.deepseek.com')

# ollama, with OpenAI API compatibility
<<<<<<< HEAD
OLLAMA_API_KEY = os.getenv('OLLAMA_API_KEY', 'ollama') # Unsed for ollama, but maybe useful for other LLM tools.
OLLAMA_API_BASE = os.getenv('OLLAMA_API_BASE', 'http://localhost:11434/v1') # Use OLLAMA_HOST env to change binding IP and Port.
OLLAMA_MODEL = os.getenv('OLLAMA_MODEL', '') # e.g "qwen2.5:7b". Make sure to pull and run it before use.
OLLAMA_MODEL_CONF = os.getenv('OLLAMA_MODEL_CONF', '') # e.g "qwen2". 

# gemini
GOOGLE_API_KEY = os.getenv('GOOGLE_API_KEY', '')
GOOGLE_HTTP_PROXY = os.getenv('GOOGLE_HTTP_PROXY')

=======
CUSTOM_OPENAI_API_KEY = os.getenv('CUSTOM_OPENAI_API_KEY', 'ollama') # Unsed for ollama, but maybe useful for other LLM tools.
CUSTOM_OPENAI_API_BASE = os.getenv('CUSTOM_OPENAI_API_BASE', 'http://localhost:11434/v1') # Use OLLAMA_HOST env to change binding IP and Port.
CUSTOM_OPENAI_MODEL = os.getenv('CUSTOM_OPENAI_MODEL', '') # e.g "qwen2.5:7b". Make sure to pull and run it before use.
CUSTOM_OPENAI_MODEL_CONF = os.getenv('CUSTOM_OPENAI_MODEL_CONF', '') # e.g "qwen2".

>>>>>>> 01d25cf7
<|MERGE_RESOLUTION|>--- conflicted
+++ resolved
@@ -1,51 +1,42 @@
-import os
-from dotenv import load_dotenv
-load_dotenv()
-
-# baidu
-BAIDU_APP_ID = os.getenv('BAIDU_APP_ID', '') #你的appid
-BAIDU_SECRET_KEY = os.getenv('BAIDU_SECRET_KEY', '') #你的密钥
-# youdao
-YOUDAO_APP_KEY = os.getenv('YOUDAO_APP_KEY', '') # 应用ID
-YOUDAO_SECRET_KEY = os.getenv('YOUDAO_SECRET_KEY', '') # 应用秘钥
-# deepl
-DEEPL_AUTH_KEY = os.getenv('DEEPL_AUTH_KEY', '') #YOUR_AUTH_KEY
-# openai
-OPENAI_API_KEY = os.getenv('OPENAI_API_KEY', '')
-OPENAI_MODEL = os.getenv('OPENAI_MODEL', '')
-
-GROQ_API_KEY = os.getenv('GROQ_API_KEY', '')
-OPENAI_HTTP_PROXY = os.getenv('OPENAI_HTTP_PROXY') # TODO: Replace with --proxy
-
-OPENAI_API_BASE = os.getenv('OPENAI_API_BASE', 'https://api.openai.com/v1') #使用api-for-open-llm例子 http://127.0.0.1:8000/v1
-
-# sakura
-SAKURA_API_BASE = os.getenv('SAKURA_API_BASE', 'http://127.0.0.1:8080/v1') #SAKURA API地址
-SAKURA_VERSION = os.getenv('SAKURA_VERSION', '0.9') #SAKURA API版本，可选值：0.9、0.10，选择0.10则会加载术语表。
-SAKURA_DICT_PATH = os.getenv('SAKURA_DICT_PATH', './sakura_dict.txt') #SAKURA 术语表路径
-
-
-CAIYUN_TOKEN = os.getenv('CAIYUN_TOKEN', '') # 彩云小译API访问令牌
-
-# deepseek
-DEEPSEEK_API_KEY = os.getenv('DEEPSEEK_API_KEY', '')
-DEEPSEEK_API_BASE  = os.getenv('DEEPSEEK_API_BASE', 'https://api.deepseek.com')
-
-# ollama, with OpenAI API compatibility
-<<<<<<< HEAD
-OLLAMA_API_KEY = os.getenv('OLLAMA_API_KEY', 'ollama') # Unsed for ollama, but maybe useful for other LLM tools.
-OLLAMA_API_BASE = os.getenv('OLLAMA_API_BASE', 'http://localhost:11434/v1') # Use OLLAMA_HOST env to change binding IP and Port.
-OLLAMA_MODEL = os.getenv('OLLAMA_MODEL', '') # e.g "qwen2.5:7b". Make sure to pull and run it before use.
-OLLAMA_MODEL_CONF = os.getenv('OLLAMA_MODEL_CONF', '') # e.g "qwen2". 
-
-# gemini
-GOOGLE_API_KEY = os.getenv('GOOGLE_API_KEY', '')
-GOOGLE_HTTP_PROXY = os.getenv('GOOGLE_HTTP_PROXY')
-
-=======
-CUSTOM_OPENAI_API_KEY = os.getenv('CUSTOM_OPENAI_API_KEY', 'ollama') # Unsed for ollama, but maybe useful for other LLM tools.
-CUSTOM_OPENAI_API_BASE = os.getenv('CUSTOM_OPENAI_API_BASE', 'http://localhost:11434/v1') # Use OLLAMA_HOST env to change binding IP and Port.
-CUSTOM_OPENAI_MODEL = os.getenv('CUSTOM_OPENAI_MODEL', '') # e.g "qwen2.5:7b". Make sure to pull and run it before use.
-CUSTOM_OPENAI_MODEL_CONF = os.getenv('CUSTOM_OPENAI_MODEL_CONF', '') # e.g "qwen2".
-
->>>>>>> 01d25cf7
+import os
+from dotenv import load_dotenv
+load_dotenv()
+
+# baidu
+BAIDU_APP_ID = os.getenv('BAIDU_APP_ID', '') #你的appid
+BAIDU_SECRET_KEY = os.getenv('BAIDU_SECRET_KEY', '') #你的密钥
+# youdao
+YOUDAO_APP_KEY = os.getenv('YOUDAO_APP_KEY', '') # 应用ID
+YOUDAO_SECRET_KEY = os.getenv('YOUDAO_SECRET_KEY', '') # 应用秘钥
+# deepl
+DEEPL_AUTH_KEY = os.getenv('DEEPL_AUTH_KEY', '') #YOUR_AUTH_KEY
+# openai
+OPENAI_API_KEY = os.getenv('OPENAI_API_KEY', '')
+OPENAI_MODEL = os.getenv('OPENAI_MODEL', '')
+
+GROQ_API_KEY = os.getenv('GROQ_API_KEY', '')
+OPENAI_HTTP_PROXY = os.getenv('OPENAI_HTTP_PROXY') # TODO: Replace with --proxy
+
+OPENAI_API_BASE = os.getenv('OPENAI_API_BASE', 'https://api.openai.com/v1') #使用api-for-open-llm例子 http://127.0.0.1:8000/v1
+
+# sakura
+SAKURA_API_BASE = os.getenv('SAKURA_API_BASE', 'http://127.0.0.1:8080/v1') #SAKURA API地址
+SAKURA_VERSION = os.getenv('SAKURA_VERSION', '0.9') #SAKURA API版本，可选值：0.9、0.10，选择0.10则会加载术语表。
+SAKURA_DICT_PATH = os.getenv('SAKURA_DICT_PATH', './sakura_dict.txt') #SAKURA 术语表路径
+
+
+CAIYUN_TOKEN = os.getenv('CAIYUN_TOKEN', '') # 彩云小译API访问令牌
+
+# deepseek
+DEEPSEEK_API_KEY = os.getenv('DEEPSEEK_API_KEY', '')
+DEEPSEEK_API_BASE  = os.getenv('DEEPSEEK_API_BASE', 'https://api.deepseek.com')
+
+# ollama, with OpenAI API compatibility
+CUSTOM_OPENAI_API_KEY = os.getenv('CUSTOM_OPENAI_API_KEY', 'ollama') # Unsed for ollama, but maybe useful for other LLM tools.
+CUSTOM_OPENAI_API_BASE = os.getenv('CUSTOM_OPENAI_API_BASE', 'http://localhost:11434/v1') # Use OLLAMA_HOST env to change binding IP and Port.
+CUSTOM_OPENAI_MODEL = os.getenv('CUSTOM_OPENAI_MODEL', '') # e.g "qwen2.5:7b". Make sure to pull and run it before use.
+CUSTOM_OPENAI_MODEL_CONF = os.getenv('CUSTOM_OPENAI_MODEL_CONF', '') # e.g "qwen2".
+
+# gemini
+GOOGLE_API_KEY = os.getenv('GOOGLE_API_KEY', '')
+GOOGLE_HTTP_PROXY = os.getenv('GOOGLE_HTTP_PROXY')